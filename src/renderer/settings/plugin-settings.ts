export enum PluginSettings {
    ApplicationSearch = "Application Search",
    Shortcuts = "Shortcuts",
    Translation = "Translation",
    WebSearch = "Websearch",
    FileBrowser = "File Browser",
    OperatingSystemCommands = "Operating System Commands",
    Calculator = "Calculator",
    Url = "Url",
    Email = "Email",
    CurrencyConverter = "Currency Converter",
<<<<<<< HEAD
    Workflow = "Workflow",
=======
    Commandline = "Commandline",
>>>>>>> 187a8ca8
}<|MERGE_RESOLUTION|>--- conflicted
+++ resolved
@@ -9,9 +9,6 @@
     Url = "Url",
     Email = "Email",
     CurrencyConverter = "Currency Converter",
-<<<<<<< HEAD
     Workflow = "Workflow",
-=======
     Commandline = "Commandline",
->>>>>>> 187a8ca8
 }