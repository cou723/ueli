--- conflicted
+++ resolved
@@ -138,11 +138,8 @@
                 <url-settings :config="config" :translations="translations"></url-settings>
                 <email-settings :config="config" :translations="translations"></email-settings>
                 <currency-converter-settings :config="config" :translations="translations"></currency-converter-settings>
-<<<<<<< HEAD
                 <workflow-settings :config="config" :translations="translations"></workflow-settings>
-=======
                 <commandline-settings :config="config" :translations="translations"></commandline-settings>
->>>>>>> 187a8ca8
             </div>
         </div>
     `,
