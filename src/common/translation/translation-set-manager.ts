import { TranslationSet } from "./translation-set";
import { Language } from "./language";
import { englishTranslationSet } from "./english-translation-set";
import { germanTranslationSet } from "./german-translation-set";
import { russianTranslationSet } from "./russian-translation-set";
import { turkishTranslationSet } from "./turkish-translation-set";
import { portugueseTranslationSet } from "./portuguese-translation-set";
<<<<<<< HEAD
import { spanishTranslationSet } from "./spanish-translation-set";
=======
import { chineseTranslationSet } from "./chinese-translation-set";
>>>>>>> d8534b07

export function getTranslationSet(language: Language): TranslationSet {
    switch (language) {
        case Language.English:
            return englishTranslationSet;
        case Language.German:
            return germanTranslationSet;
        case Language.Portuguese:
            return portugueseTranslationSet;
        case Language.Russian:
            return russianTranslationSet;
        case Language.Turkish:
            return turkishTranslationSet;
<<<<<<< HEAD
        case Language.Spanish:
            return spanishTranslationSet;
=======
        case Language.Chinese:
            return chineseTranslationSet;
>>>>>>> d8534b07
        default:
            return englishTranslationSet;
    }
}<|MERGE_RESOLUTION|>--- conflicted
+++ resolved
@@ -5,11 +5,8 @@
 import { russianTranslationSet } from "./russian-translation-set";
 import { turkishTranslationSet } from "./turkish-translation-set";
 import { portugueseTranslationSet } from "./portuguese-translation-set";
-<<<<<<< HEAD
 import { spanishTranslationSet } from "./spanish-translation-set";
-=======
 import { chineseTranslationSet } from "./chinese-translation-set";
->>>>>>> d8534b07
 
 export function getTranslationSet(language: Language): TranslationSet {
     switch (language) {
@@ -23,14 +20,11 @@
             return russianTranslationSet;
         case Language.Turkish:
             return turkishTranslationSet;
-<<<<<<< HEAD
         case Language.Spanish:
             return spanishTranslationSet;
-=======
         case Language.Chinese:
             return chineseTranslationSet;
->>>>>>> d8534b07
         default:
             return englishTranslationSet;
-    }
+    }∫
 }