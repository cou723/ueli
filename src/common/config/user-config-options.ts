--- conflicted
+++ resolved
@@ -14,11 +14,8 @@
 import { UrlOptions } from "./url-options";
 import { EmailOptions } from "./email-options";
 import { CurrencyConverterOptions } from "./currency-converter-options";
-<<<<<<< HEAD
 import { WorkflowOptions } from "./workflow-options";
-=======
 import { CommandlineOptions } from "./commandline-options";
->>>>>>> 187a8ca8
 
 export interface UserConfigOptions {
     appearanceOptions: AppearanceOptions;
@@ -37,9 +34,6 @@
     urlOptions: UrlOptions;
     emailOptions: EmailOptions;
     currencyConverterOptions: CurrencyConverterOptions;
-<<<<<<< HEAD
     workflowOptions: WorkflowOptions;
-=======
     commandlineOptions: CommandlineOptions;
->>>>>>> 187a8ca8
 }