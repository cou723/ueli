--- conflicted
+++ resolved
@@ -4,6 +4,7 @@
 import path from 'path'
 import isDev from 'electron-is-dev'
 
+let packageJson = require('./../package.json')
 let mainWindow = null
 let tray = null
 
@@ -49,11 +50,11 @@
       }
     ])
 
-    tray.setToolTip('electronizr')
+    tray.setToolTip(packageJson.productName)
     tray.setContextMenu(trayMenu)
 
     mainWindow.loadURL(mainWindowHtml)
-    mainWindow.webContents.openDevTools()
+    //mainWindow.webContents.openDevTools()
 
     mainWindow.on('closed', () => {
       globalShortcut.unregisterAll()
@@ -94,45 +95,44 @@
     autoUpdater.autoDownload = false
 
     if (!isDev) {
-      autoUpdater.checkForUpdates()
+      setUpAutoUpdater()
+      setAutostartSettings()
+    }
+  })
+}
 
-<<<<<<< HEAD
-      autoUpdater.on('update-available', (info) => {
-        autoUpdater.downloadUpdate()
-      })
-=======
-    autoUpdater.on('update-not-available', (info) => {
-      console.log('Up to date')
-      mainWindow.webContents.send('up-to-date')
-    })
+function setUpAutoUpdater() {
+  autoUpdater.checkForUpdates()
 
-    autoUpdater.on('error', (err) => {
-      console.log('Error while checking for updates')
-    })
->>>>>>> 5267272f
+  autoUpdater.on('update-available', (info) => {
+    autoUpdater.downloadUpdate()
+  })
 
-      autoUpdater.on('error', (err) => {
-        console.log('Error while checking for updates')
-      })
+  autoUpdater.on('update-not-available', (info) => {
+    console.log('Up to date')
+    mainWindow.webContents.send('up-to-date')
+  })
 
-      autoUpdater.on('download-progress', (progressObj) => {
-        console.log('Downloading')
-      })
+  autoUpdater.on('error', (err) => {
+    console.log('Error while checking for updates')
+  })
 
-      autoUpdater.on('update-downloaded', (info) => {
-        console.log('donwload finished')
-        mainWindow.webContents.send('update-available')
-      })
-    }
+  autoUpdater.on('download-progress', (progressObj) => {
+    console.log('Downloading')
+  })
 
-    if (!isDev) {
-      let config = new ConfigManager().getConfig()
-      app.setLoginItemSettings({
-        openAtLogin: config.autoStart,
-        path: process.execPath,
-        args: []
-      })
-    }
+  autoUpdater.on('update-downloaded', (info) => {
+    console.log('donwload finished')
+    mainWindow.webContents.send('update-available')
+  })
+}
+
+function setAutostartSettings() {
+  let config = new ConfigManager().getConfig()
+  app.setLoginItemSettings({
+    openAtLogin: config.autoStart,
+    path: process.execPath,
+    args: []
   })
 }
 
