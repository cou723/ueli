import { app, BrowserWindow, ipcMain, globalShortcut, dialog, Tray, Menu, screen, MenuItemConstructorOptions, WebContents } from "electron";
import { autoUpdater } from "electron-updater";
import { join } from "path";
import { IpcChannels } from "../common/ipc-channels";
import { SearchResultItem } from "../common/search-result-item";
import { UserConfigOptions } from "../common/config/user-config-options";
import { ElectronStoreConfigRepository } from "../common/config/electron-store-config-repository";
import { defaultUserConfigOptions } from "../common/config/default-user-config-options";
import { AppearanceOptions } from "../common/config/appearance-options";
import { isDev } from "../common/is-dev";
import { UeliCommand } from "./plugins/ueli-command-search-plugin/ueli-command";
import { UeliCommandExecutionArgument } from "./plugins/ueli-command-search-plugin/ueli-command-execution-argument";
import { platform } from "os";
import { getProductionSearchEngine } from "./production/production-search-engine";
import { cloneDeep } from "lodash";
import { GlobalHotKey } from "../common/global-hot-key/global-hot-key";
import { defaultGeneralOptions } from "../common/config/default-general-options";
import { getErrorSearchResultItem } from "../common/error-search-result-item";
import { FileHelpers } from "./../common/helpers/file-helpers";
import { ueliTempFolder, logFilePath } from "../common/helpers/ueli-helpers";
import { getTranslationSet } from "../common/translation/translation-set-manager";
import { trayIconPathWindows, trayIconPathMacOs } from "./helpers/tray-icon-helpers";
import { isValidHotKey } from "../common/global-hot-key/global-hot-key-helpers";
import { NotificationType } from "../common/notification-type";
import { UserInputHistoryManager } from "./user-input-history-manager";
import { isWindows, isMacOs } from "../common/helpers/operating-system-helpers";
import { executeFilePathWindows, executeFilePathMacOs } from "./executors/file-path-executor";
import { WindowPosition } from "../common/window-position";
import { UpdateCheckResult } from "../common/update-check-result";
import { executeUrlMacOs } from "./executors/url-executor";
import { ProductionLogger } from "../common/logger/production-logger";
import { DevLogger } from "../common/logger/dev-logger";
import { windowIconWindows, windowIconMacOs } from "./helpers/window-icon-helpers";

if (!FileHelpers.fileExistsSync(ueliTempFolder)) {
    FileHelpers.createFolderSync(ueliTempFolder);
}

const configRepository = new ElectronStoreConfigRepository(cloneDeep(defaultUserConfigOptions));
const filePathExecutor = isWindows(platform()) ? executeFilePathWindows : executeFilePathMacOs;
const trayIconFilePath = isWindows(platform()) ? trayIconPathWindows : trayIconPathMacOs;
const windowIconFilePath = isWindows(platform()) ? windowIconWindows : windowIconMacOs;
const userInputHistoryManager = new UserInputHistoryManager();
const releaseUrl = "https://github.com/oliverschwendener/ueli/releases/latest";
const windowsPowerShellPath = "C:\\Windows\\System32\\WindowsPowerShell\\v1.0";

autoUpdater.autoDownload = false;

if (isMacOs(platform())) {
    app.dock.hide();
}

if (isWindows(platform())) {
    addPowershellToPathVariableIfMissing();
}

let trayIcon: Tray;
let mainWindow: BrowserWindow;
let settingsWindow: BrowserWindow;
let lastWindowPosition: WindowPosition;

let config = configRepository.getConfig();
let translationSet = getTranslationSet(config.generalOptions.language);
const logger = isDev()
    ? new DevLogger()
    : new ProductionLogger(logFilePath, filePathExecutor);
let searchEngine = getProductionSearchEngine(config, translationSet, logger);

let rescanInterval = config.generalOptions.rescanEnabled
    ? setInterval(() => refreshAllIndexes(), Number(config.generalOptions.rescanIntervalInSeconds) * 1000)
    : undefined;

function notifyRenderer(message: string, notificationType: NotificationType) {
    BrowserWindow.getAllWindows().forEach((window) => {
        if (window !== undefined && !window.isDestroyed()) {
            window.webContents.send(IpcChannels.notification, message, notificationType);
        }
    });
}

function refreshAllIndexes() {
    searchEngine.refreshIndexes()
        .then(() => {
            logger.debug("Successfully refreshed all indexes");
            notifyRenderer(translationSet.successfullyRefreshedIndexes, NotificationType.Info);
        })
        .catch((err) => {
            logger.error(err);
            notifyRenderer(err, NotificationType.Error);
        })
        .finally(() => {
            BrowserWindow.getAllWindows().forEach((window) => {
                window.webContents.send(IpcChannels.refreshIndexesCompleted);
            });
        });
}

function clearAllCaches() {
    searchEngine.clearCaches()
        .then(() => {
            logger.debug("Successfully cleared caches");
            notifyRenderer(translationSet.successfullyClearedCaches, NotificationType.Info);
        })
        .catch((err) => logger.error(err));
}

function registerGlobalKeyboardShortcut(toggleAction: () => void, newHotKey: GlobalHotKey) {
    newHotKey = isValidHotKey(newHotKey) ? newHotKey : defaultGeneralOptions.hotKey;
    globalShortcut.unregisterAll();
    globalShortcut.register(`${newHotKey.modifier ? `${newHotKey.modifier}+` : ``}${newHotKey.key}`, toggleAction);
}

function showMainWindow() {
    if (mainWindow && !mainWindow.isDestroyed()) {
        if (mainWindow.isVisible()) {
            mainWindow.focus();
        } else {
            const mousePosition = screen.getCursorScreenPoint();
            const display = config.generalOptions.showAlwaysOnPrimaryDisplay
                ? screen.getPrimaryDisplay()
                : screen.getDisplayNearestPoint(mousePosition);
            const windowBounds: Electron.Rectangle = {
                height: Math.round(Number(config.appearanceOptions.userInputHeight)),
                width: Math.round(Number(config.appearanceOptions.windowWidth)),
                x: config.generalOptions.rememberWindowPosition && lastWindowPosition && lastWindowPosition.x
                    ? lastWindowPosition.x
                    : calculateX(display),
                    y: config.generalOptions.rememberWindowPosition && lastWindowPosition && lastWindowPosition.y
                    ? lastWindowPosition.y
                    : calculateY(display),
            };
            mainWindow.setBounds(windowBounds);
            mainWindow.show();
        }
        mainWindow.webContents.send(IpcChannels.mainWindowHasBeenShown);
    }
}

function calculateX(display: Electron.Display): number {
    return Math.round(Number(display.bounds.x + (display.bounds.width / 2) - (config.appearanceOptions.windowWidth / 2)));
}

function calculateY(display: Electron.Display): number {
    return Math.round(Number(display.bounds.y + (display.bounds.height / 2) - (getMaxWindowHeight(
        config.appearanceOptions.maxSearchResultsPerPage,
        config.appearanceOptions.searchResultHeight,
        config.appearanceOptions.userInputHeight) / 2)));
}

function onBlur() {
    if (config.generalOptions.hideMainWindowOnBlur) {
        hideMainWindow();
    }
}

function hideMainWindow() {
    if (mainWindow && !mainWindow.isDestroyed()) {
        mainWindow.webContents.send(IpcChannels.mainWindowHasBeenHidden);

        setTimeout(() => {
            updateMainWindowSize(0, config.appearanceOptions);
            if (mainWindow && !mainWindow.isDestroyed()) {
                mainWindow.hide();
            }
        }, 25);
    }
}

function toggleMainWindow() {
    if (mainWindow.isVisible()) {
        if (!config.generalOptions.hideMainWindowOnBlur) {
            showMainWindow();
        } else {
            hideMainWindow();
        }
    } else {
        showMainWindow();
    }
}

function getMaxWindowHeight(maxSearchResultsPerPage: number, searchResultHeight: number, userInputHeight: number): number {
    return Number(maxSearchResultsPerPage) * Number(searchResultHeight) + Number(userInputHeight);
}

function updateConfig(updatedConfig: UserConfigOptions, needsIndexRefresh?: boolean) {
    if (updatedConfig.generalOptions.language !== config.generalOptions.language) {
        onLanguageChange(updatedConfig);
    }

    if (updatedConfig.generalOptions.hotKey !== config.generalOptions.hotKey) {
        registerGlobalKeyboardShortcut(toggleMainWindow, updatedConfig.generalOptions.hotKey);
    }

    if (updatedConfig.generalOptions.rescanIntervalInSeconds !== config.generalOptions.rescanIntervalInSeconds) {
        if (rescanInterval) {
            clearInterval(rescanInterval);
        }
        rescanInterval = setInterval(() => refreshAllIndexes(), updatedConfig.generalOptions.rescanIntervalInSeconds * 1000);
    }

    if (!updatedConfig.generalOptions.rescanEnabled) {
        if (rescanInterval) {
            clearInterval(rescanInterval);
        }
    }

    if (Number(updatedConfig.appearanceOptions.windowWidth) !== Number(config.appearanceOptions.windowWidth)) {
        mainWindow.setResizable(true);
        mainWindow.setSize(Number(updatedConfig.appearanceOptions.windowWidth), getMaxWindowHeight(
            updatedConfig.appearanceOptions.maxSearchResultsPerPage,
            updatedConfig.appearanceOptions.searchResultHeight,
            updatedConfig.appearanceOptions.userInputHeight));
        updateMainWindowSize(0, updatedConfig.appearanceOptions);
        mainWindow.center();
        mainWindow.setResizable(false);
    }

    if (JSON.stringify(updatedConfig.appearanceOptions) !== JSON.stringify(config.appearanceOptions)) {
        mainWindow.webContents.send(IpcChannels.appearanceOptionsUpdated, updatedConfig.appearanceOptions);
    }

    if (JSON.stringify(updatedConfig.colorThemeOptions) !== JSON.stringify(config.colorThemeOptions)) {
        mainWindow.webContents.send(IpcChannels.colorThemeOptionsUpdated, updatedConfig.colorThemeOptions);
    }

    if (JSON.stringify(updatedConfig.generalOptions) !== JSON.stringify(config.generalOptions)) {
        mainWindow.webContents.send(IpcChannels.generalOptionsUpdated, updatedConfig.generalOptions);
    }

    config = updatedConfig;

    updateTrayIcon(updatedConfig);
    updateAutoStartOptions(updatedConfig);

    configRepository.saveConfig(updatedConfig)
        .then(() => {
            searchEngine.updateConfig(updatedConfig, translationSet)
                .then(() => {
                    if (needsIndexRefresh) {
                        refreshAllIndexes();
                    } else {
                        notifyRenderer(translationSet.successfullyUpdatedconfig, NotificationType.Info);
                    }
                })
                .catch((err) =>  logger.error(err));
        })
        .catch((err) => logger.error(err));
}

function updateMainWindowSize(searchResultCount: number, appearanceOptions: AppearanceOptions, center?: boolean) {
    if (mainWindow && !mainWindow.isDestroyed()) {
        mainWindow.setResizable(true);
        const windowHeight = searchResultCount > appearanceOptions.maxSearchResultsPerPage
            ? Math.round(getMaxWindowHeight(
                appearanceOptions.maxSearchResultsPerPage,
                appearanceOptions.searchResultHeight, appearanceOptions.userInputHeight))
            : Math.round((Number(searchResultCount) * Number(appearanceOptions.searchResultHeight)) + Number(appearanceOptions.userInputHeight));

        mainWindow.setSize(Number(appearanceOptions.windowWidth), Number(windowHeight));
        if (center) {
            mainWindow.center();
        }
        mainWindow.setResizable(false);
    }
}

function reloadApp() {
    updateMainWindowSize(0, config.appearanceOptions);
    searchEngine = getProductionSearchEngine(config, translationSet, logger);
    mainWindow.reload();
}

function beforeQuitApp(): Promise<void> {
    return new Promise((resolve, reject) => {
        destroyTrayIcon();
        if (config.generalOptions.clearCachesOnExit) {
            searchEngine.clearCaches()
                .then(() => {
                    logger.debug("Successfully cleared all caches before app quit");
                    resolve();
                })
                .catch((err) => reject(err));
        } else {
            resolve();
        }
    });
}

function quitApp() {
    beforeQuitApp()
        .then(() => { /* Do nothing */ })
        .catch((err) => logger.error(err))
        .finally(() => {
            if (rescanInterval) {
                clearInterval(rescanInterval);
            }
            globalShortcut.unregisterAll();
            app.quit();
        });
}

function updateAutoStartOptions(userConfig: UserConfigOptions) {
    if (!isDev()) {
        app.setLoginItemSettings({
            args: [],
            openAtLogin: userConfig.generalOptions.autostart,
            path: process.execPath,
        });
    }
}

function createTrayIcon() {
    if (config.generalOptions.showTrayIcon) {
        trayIcon = new Tray(trayIconFilePath);
        updateTrayIconContextMenu();
    }
}

function updateTrayIconContextMenu() {
    if (trayIcon && !trayIcon.isDestroyed()) {
        trayIcon.setContextMenu(Menu.buildFromTemplate([
            {
                click: showMainWindow,
                label: translationSet.trayIconShow,
            },
            {
                click: openSettings,
                label: translationSet.trayIconSettings,
            },
            {
                click: refreshAllIndexes,
                label: translationSet.ueliCommandRefreshIndexes,
            },
            {
                click: quitApp,
                label: translationSet.trayIconQuit,
            },
        ]));
    }
}

function updateTrayIcon(updatedConfig: UserConfigOptions) {
    if (updatedConfig.generalOptions.showTrayIcon) {
        if (trayIcon === undefined || (trayIcon && trayIcon.isDestroyed())) {
            createTrayIcon();
        }
    } else {
        destroyTrayIcon();
    }
}

function destroyTrayIcon() {
    if (trayIcon !== undefined && !trayIcon.isDestroyed()) {
        trayIcon.destroy();
    }
}

function onMainWindowMove() {
    if (mainWindow && !mainWindow.isDestroyed()) {
        const currentPosition = mainWindow.getPosition();
        if (currentPosition.length === 2) {
            lastWindowPosition = {
                x: currentPosition[0],
                y: currentPosition[1],
            };
        }
    }
}

function createMainWindow() {
    mainWindow = new BrowserWindow({
        backgroundColor: config.appearanceOptions.allowTransparentBackground === true
            ? "#00000000"
            : undefined,
        center: true,
        frame: false,
        height: getMaxWindowHeight(
            config.appearanceOptions.maxSearchResultsPerPage,
            config.appearanceOptions.searchResultHeight,
            config.appearanceOptions.userInputHeight),
        icon: windowIconFilePath,
        maximizable: false,
        minimizable: false,
        resizable: false,
        show: false,
        skipTaskbar: true,
<<<<<<< HEAD
        titleBarStyle: "customButtonsOnHover",
        transparent: true,
=======
        transparent: config.appearanceOptions.allowTransparentBackground === true,
>>>>>>> 04c23e5a
        webPreferences: {
            nodeIntegration: true,
        },
        width: config.appearanceOptions.windowWidth,
    });
    mainWindow.on("blur", onBlur);
    mainWindow.on("closed", quitApp);
    mainWindow.on("move", onMainWindowMove);
    mainWindow.loadFile(join(__dirname, "..", "main.html"));
}

function startApp() {
    createTrayIcon();
    createMainWindow();

    const recenter = isMacOs(platform());
    updateMainWindowSize(0, config.appearanceOptions, recenter);
    registerGlobalKeyboardShortcut(toggleMainWindow, config.generalOptions.hotKey);
    updateAutoStartOptions(config);
    setKeyboardShortcuts();
    registerAllIpcListeners();
}

function setKeyboardShortcuts() {
    if (isMacOs(platform()) && !isDev()) {
        const template = [
            {
                label: "ueli",
                submenu: [
                    { label: "Quit", accelerator: "Command+Q", click: quitApp },
                    { label: "Reload", accelerator: "Command+R", click: reloadApp },
                ],
            },
            {
                label: "Edit",
                submenu: [
                    { label: "Undo", accelerator: "CmdOrCtrl+Z", selector: "undo:" },
                    { label: "Redo", accelerator: "Shift+CmdOrCtrl+Z", selector: "redo:" },
                    { type: "separator" },
                    { label: "Cut", accelerator: "CmdOrCtrl+X", selector: "cut:" },
                    { label: "Copy", accelerator: "CmdOrCtrl+C", selector: "copy:" },
                    { label: "Paste", accelerator: "CmdOrCtrl+V", selector: "paste:" },
                    { label: "Select All", accelerator: "CmdOrCtrl+A", selector: "selectAll:" },
                ],
            },
        ] as MenuItemConstructorOptions[];

        Menu.setApplicationMenu(Menu.buildFromTemplate(template));
    }
}

function onLanguageChange(updatedConfig: UserConfigOptions) {
    translationSet = getTranslationSet(updatedConfig.generalOptions.language);

    if (settingsWindow && !settingsWindow.isDestroyed()) {
        settingsWindow.setTitle(translationSet.settings);
    }

    if (mainWindow && !mainWindow.isDestroyed()) {
        mainWindow.webContents.send(IpcChannels.languageUpdated, translationSet);
    }

    updateTrayIconContextMenu();
}

function onSettingsOpen() {
    if (isMacOs(platform())) {
        app.dock.show();
    }
}

function onSettingsClose() {
    if (isMacOs(platform())) {
        app.dock.hide();
    }
}

function openSettings() {
    onSettingsOpen();
    if (!settingsWindow || settingsWindow.isDestroyed()) {
        settingsWindow = new BrowserWindow({
            height: 750,
            icon: windowIconFilePath,
            title: translationSet.settings,
            webPreferences: {
                nodeIntegration: true,
            },
            width: 1000,
        });
        settingsWindow.setMenu(null);
        settingsWindow.loadFile(join(__dirname, "..", "settings.html"));
        settingsWindow.on("close", onSettingsClose);
        if (isDev()) {
            settingsWindow.webContents.openDevTools();
        }
    } else {
        settingsWindow.focus();
    }
}

function updateSearchResults(results: SearchResultItem[], webcontents: WebContents, updatedUserInput?: string) {
    if (updatedUserInput) {
        webcontents.send(IpcChannels.userInputUpdated, updatedUserInput);
    }

    updateMainWindowSize(results.length, config.appearanceOptions);
    webcontents.send(IpcChannels.searchResponse, results);
}

function noSearchResultsFound() {
    if (mainWindow && !mainWindow.isDestroyed()) {
        updateMainWindowSize(1, config.appearanceOptions);
        const noResultFound = getErrorSearchResultItem(translationSet.generalErrorTitle, translationSet.generalErrorDescription);
        mainWindow.webContents.send(IpcChannels.searchResponse, [noResultFound]);
    }
}

function sendMessageToSettingsWindow(ipcChannel: IpcChannels, message: string) {
    if (settingsWindow && !settingsWindow.isDestroyed()) {
        settingsWindow.webContents.send(ipcChannel, message);
    }
}

function registerAllIpcListeners() {
    ipcMain.on(IpcChannels.configUpdated, (event: Electron.Event, updatedConfig: UserConfigOptions, needsIndexRefresh?: boolean) => {
        updateConfig(updatedConfig, needsIndexRefresh);
    });

    ipcMain.on(IpcChannels.search, (event: Electron.Event, userInput: string) => {
        searchEngine.getSearchResults(userInput)
            .then((result) => updateSearchResults(result, event.sender))
            .catch((err) => {
                logger.error(err);
                noSearchResultsFound();
            });
    });

    ipcMain.on(IpcChannels.favoritesRequested, (event: Electron.Event) => {
        searchEngine.getFavorites()
            .then((result) => updateSearchResults(result, event.sender))
            .catch((err) => {
                logger.error(err);
                noSearchResultsFound();
            });
    });

    ipcMain.on(IpcChannels.mainWindowHideRequested, () => {
        hideMainWindow();
    });

    ipcMain.on(IpcChannels.execute, (event: Electron.Event, userInput: string, searchResultItem: SearchResultItem, privileged: boolean) => {
        searchEngine.execute(searchResultItem, privileged)
            .then(() => {
                userInputHistoryManager.addItem(userInput);
                if (searchResultItem.hideMainWindowAfterExecution) {
                    hideMainWindow();
                } else {
                    updateMainWindowSize(0, config.appearanceOptions);
                }
            })
            .catch((err) => logger.error(err));
    });

    ipcMain.on(IpcChannels.openSearchResultLocation, (event: Electron.Event, searchResultItem: SearchResultItem) => {
        searchEngine.openLocation(searchResultItem)
            .then(() => hideMainWindow())
            .catch((err) => {
                logger.error(err);
                noSearchResultsFound();
            });
    });

    ipcMain.on(IpcChannels.autoComplete, (event: Electron.Event, searchResultItem: SearchResultItem) => {
        searchEngine.autoComplete(searchResultItem)
            .then((result) => updateSearchResults(result.results, event.sender, result.updatedUserInput))
            .catch((err) => {
                logger.error(err);
                noSearchResultsFound();
            });
    });

    ipcMain.on(IpcChannels.reloadApp, () => {
        reloadApp();
    });

    ipcMain.on(IpcChannels.openSettingsWindow, () => {
        openSettings();
    });

    ipcMain.on(IpcChannels.folderPathRequested, (event: Electron.Event) => {
        dialog.showOpenDialog(settingsWindow, {
            properties: ["openDirectory"],
        }, (folderPaths: string[]) => {
            event.sender.send(IpcChannels.folderPathResult, folderPaths);
        });
    });

    ipcMain.on(IpcChannels.filePathRequested, (event: Electron.Event, filters?: Electron.FileFilter[]) => {
        dialog.showOpenDialog(settingsWindow, {
            filters,
            properties: ["openFile"],
        }, (filePaths: string[]) => {
            if (!filePaths) {
                filePaths = [];
            }
            event.sender.send(IpcChannels.filePathResult, filePaths);
        });
    });

    ipcMain.on(IpcChannels.clearExecutionLogConfirmed, (event: Electron.Event) => {
        searchEngine.clearExecutionLog()
            .then(() => notifyRenderer(translationSet.successfullyClearedExecutionLog, NotificationType.Info))
            .catch((err) => {
                logger.error(err);
                notifyRenderer(err, NotificationType.Error);
            });
    });

    ipcMain.on(IpcChannels.openDebugLogRequested, (event: Electron.Event) => {
        logger.openLog()
            .then(() => { /* do nothing */ })
            .catch((err) => notifyRenderer(err, NotificationType.Error));
    });

    ipcMain.on(IpcChannels.openTempFolderRequested, (event: Electron.Event) => {
        filePathExecutor(ueliTempFolder, false);
    });

    ipcMain.on(IpcChannels.selectInputHistoryItem, (event: Electron.Event, direction: string) => {
        const newUserInput = direction === "next"
            ? userInputHistoryManager.getNext()
            : userInputHistoryManager.getPrevious();
        event.sender.send(IpcChannels.userInputUpdated, newUserInput, true);
    });

    ipcMain.on(IpcChannels.ueliCommandExecuted, (command: UeliCommand) => {
        switch (command.executionArgument) {
            case UeliCommandExecutionArgument.Exit:
                quitApp();
                break;
            case UeliCommandExecutionArgument.Reload:
                reloadApp();
                break;
            case UeliCommandExecutionArgument.EditConfigFile:
                configRepository.openConfigFile();
                break;
            case UeliCommandExecutionArgument.OpenSettings:
                openSettings();
                break;
            case UeliCommandExecutionArgument.RefreshIndexes:
                refreshAllIndexes();
                break;
            case UeliCommandExecutionArgument.ClearCaches:
                clearAllCaches();
                break;
            default:
                logger.error("Unhandled ueli command execution");
                break;
        }
    });

    ipcMain.on(IpcChannels.checkForUpdate, (event: Electron.Event) => {
        logger.debug("Check for updates");
        if (isDev()) {
            sendMessageToSettingsWindow(IpcChannels.checkForUpdateResponse, UpdateCheckResult.NoUpdateAvailable);
        } else {
            autoUpdater.checkForUpdates();
        }
    });

    ipcMain.on(IpcChannels.downloadUpdate, (event: Electron.Event) => {
        if (isWindows(platform())) {
            logger.debug("Downloading updated");
            autoUpdater.downloadUpdate();
        } else if (isMacOs(platform())) {
            executeUrlMacOs(releaseUrl);
        }
    });
}

function addPowershellToPathVariableIfMissing() {
    if (process.env.PATH) {
        if (process.env.PATH.indexOf(windowsPowerShellPath) < 0) {
            process.env.PATH += `;${windowsPowerShellPath}`;
        }
    }
}

app.on("ready", () => {
    const gotSingleInstanceLock = app.requestSingleInstanceLock();
    if (gotSingleInstanceLock) {
        startApp();
    } else {
        logger.error("Other instance is already running: quitting app.");
        quitApp();
    }
});

app.on("window-all-closed", quitApp);
app.on("quit", app.quit);
app.commandLine.appendSwitch("force-color-profile", "srgb");

autoUpdater.on("update-available", () => {
    logger.debug("Update check result: update available");
    sendMessageToSettingsWindow(IpcChannels.checkForUpdateResponse, UpdateCheckResult.UpdateAvailable);
});

autoUpdater.on("update-not-available", () => {
    logger.debug("Update check result: update not available");
    sendMessageToSettingsWindow(IpcChannels.checkForUpdateResponse, UpdateCheckResult.NoUpdateAvailable);
});

autoUpdater.on("error", (error) => {
    logger.error(`Update check result: ${error}`);
    sendMessageToSettingsWindow(IpcChannels.checkForUpdateResponse, UpdateCheckResult.Error);
});

if (isWindows(platform())) {
    autoUpdater.on("update-downloaded", () => {
        logger.debug("Update downloaded");
        autoUpdater.quitAndInstall();
    });
}<|MERGE_RESOLUTION|>--- conflicted
+++ resolved
@@ -384,12 +384,8 @@
         resizable: false,
         show: false,
         skipTaskbar: true,
-<<<<<<< HEAD
         titleBarStyle: "customButtonsOnHover",
-        transparent: true,
-=======
         transparent: config.appearanceOptions.allowTransparentBackground === true,
->>>>>>> 04c23e5a
         webPreferences: {
             nodeIntegration: true,
         },
