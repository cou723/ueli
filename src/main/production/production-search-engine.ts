import { ApplicationSearchPlugin } from "../plugins/application-search-plugin/application-search-plugin";
import { UserConfigOptions } from "../../common/config/user-config-options";
import { UeliCommandSearchPlugin } from "../plugins/ueli-command-search-plugin/ueli-command-search-plugin";
import { ShortcutsSearchPlugin } from "../plugins/shortcuts-search-plugin/shortcuts-search-plugin";
import { homedir } from "os";
import { openUrlInBrowser } from "../executors/url-executor";
import { executeFilePathWindows, executeFilePathMacOs } from "../executors/file-path-executor";
import { SearchEngine } from "../search-engine";
import { EverythingPlugin } from "../plugins/everything-plugin/everthing-plugin";
import { SearchPlugin } from "../search-plugin";
import { ExecutionPlugin } from "../execution-plugin";
import { MdFindPlugin } from "../plugins/mdfind-plugin/mdfind-plugin";
import { TranslationPlugin } from "../plugins/translation-plugin/translation-plugin";
import { openFileLocation } from "../executors/file-path-location-executor";
import { TranslationSet } from "../../common/translation/translation-set";
import { WebSearchPlugin } from "../plugins/websearch-plugin/websearch-plugin";
import { FileBrowserExecutionPlugin } from "../plugins/filebrowser-plugin/filebrowser-plugin";
import { isValidWindowsFilePath, isValidMacOsFilePath } from "../../common/helpers/file-path-validators";
import { getFileIconDataUrl } from "../../common/icon/generate-file-icon";
import { OperatingSystemCommandsPlugin } from "../plugins/operating-system-commands-plugin/operating-system-commands-plugin";
import { MacOsOperatingSystemCommandRepository } from "../plugins/operating-system-commands-plugin/mac-os-operating-system-command-repository";
import { WindowsOperatingSystemCommandRepository } from "../plugins/operating-system-commands-plugin/windows-operating-system-command-repository";
import { CalculatorPlugin } from "../plugins/calculator-plugin/calculator-plugin";
import { electronClipboardCopier } from "../executors/electron-clipboard-copier";
import { UrlPlugin } from "../plugins/url-plugin/url-plugin";
import { EmailPlugin } from "../plugins/email-plugin/email-plugin";
import { ElectronStoreFavoriteRepository } from "../favorites/electron-store-favorite-repository";
import { CurrencyConverterPlugin } from "../plugins/currency-converter-plugin/currency-converter-plugin";
import { executeCommand } from "../executors/command-executor";
import { WorkflowPlugin } from "../plugins/workflow-plugin/workflow-plugin";
import { CommandlinePlugin } from "../plugins/commandline-plugin/commandline-plugin";
import { windowsCommandLineExecutor, macOsCommandLineExecutor } from "../executors/commandline-executor";
import { OperatingSystemSettingsPlugin } from "../plugins/operating-system-settings-plugin/operating-system-settings-plugin";
import { MacOsOperatingSystemSettingRepository } from "../plugins/operating-system-settings-plugin/macos-operating-system-setting-repository";
import { executeWindowsOperatingSystemSetting, executeMacOSOperatingSystemSetting } from "../executors/operating-system-setting-executor";
import { WindowsOperatingSystemSettingRepository } from "../plugins/operating-system-settings-plugin/windows-operating-system-setting-repository";
import { SimpleFolderSearchPlugin } from "../plugins/simple-folder-search-plugin/simple-folder-search-plugin";
import { Logger } from "../../common/logger/logger";
import { UwpPlugin } from "../plugins/uwp-plugin/uwp-plugin";
import { ColorConverterPlugin } from "../plugins/color-converter-plugin/color-converter-plugin";
import { ProductionApplicationRepository } from "../plugins/application-search-plugin/production-application-repository";
import { defaultWindowsAppIcon, defaultMacOsAppIcon } from "../../common/icon/default-icons";
import { ApplicationIconService } from "../plugins/application-search-plugin/application-icon-service";
import { generateWindowsAppIcons } from "../plugins/application-search-plugin/windows-app-icon-generator";
import { windowsFileSearcher as powershellFileSearcher, macosFileSearcher } from "../executors/file-searchers";
import { searchWindowsApplications, searchMacApplications } from "../executors/application-searcher";
import { generateMacAppIcons } from "../plugins/application-search-plugin/mac-os-app-icon-generator";
import { DictionaryPlugin } from "../plugins/dictionary-plugin/dictionary-plugin";
import { BrowserBookmarksPlugin } from "../plugins/browser-bookmarks-plugin/browser-bookmarks-plugin";
import { GoogleChromeBookmarkRepository } from "../plugins/browser-bookmarks-plugin/google-chrome-bookmark-repository";
import { ControlPanelPlugin } from "../plugins/control-panel-plugin/control-panel-plugin";
import { getAllUwpApps } from "../plugins/uwp-plugin/uwp-apps-retriever";
import { getGoogleDictionaryDefinitions } from "../plugins/dictionary-plugin/google-dictionary-definition-retriever";
import { everythingSearcher } from "../plugins/everything-plugin/everything-searcher";
import { mdfindSearcher } from "../plugins/mdfind-plugin/mdfind-searcher";
import { OperatingSystem, OperatingSystemVersion } from "../../common/operating-system";
import { BraveBookmarkRepository } from "../plugins/browser-bookmarks-plugin/brave-bookmark-repository";
import { SideKickBookmarkRepository } from "../plugins/browser-bookmarks-plugin/sidekick-bookmark-repository";
import { VivaldiBookmarkRepository } from '../plugins/browser-bookmarks-plugin/vivaldi-bookmark-repository';
import { EdgeBookmarkRepository } from "../plugins/browser-bookmarks-plugin/edge-bookmark-repository";
import { getWebearchSuggestions } from "../executors/websearch-suggestion-resolver";
<<<<<<< HEAD
import { FirefoxBookmarkRepository } from "../plugins/browser-bookmarks-plugin/firefox-bookmark-repository";
=======
import { ChromiumBookmarkRepository } from "../plugins/browser-bookmarks-plugin/chromium-bookmark-repository";
>>>>>>> 45d9fdb4

export function getProductionSearchEngine(
    operatingSystem: OperatingSystem,
    operatingSystemVersion: OperatingSystemVersion,
    config: UserConfigOptions,
    translationSet: TranslationSet,
    logger: Logger,
): SearchEngine {
    const filePathValidator = operatingSystem === OperatingSystem.Windows ? isValidWindowsFilePath : isValidMacOsFilePath;
    const filePathExecutor = operatingSystem === OperatingSystem.Windows ? executeFilePathWindows : executeFilePathMacOs;
    const filePathLocationExecutor = openFileLocation;
    const urlExecutor = openUrlInBrowser;
    const commandlineExecutor = operatingSystem === OperatingSystem.Windows ? windowsCommandLineExecutor : macOsCommandLineExecutor;
    const operatingSystemSettingsRepository = operatingSystem === OperatingSystem.Windows ? new WindowsOperatingSystemSettingRepository() : new MacOsOperatingSystemSettingRepository();
    const operatingSystemSettingExecutor = operatingSystem === OperatingSystem.Windows ? executeWindowsOperatingSystemSetting : executeMacOSOperatingSystemSetting;
    const applicationSearcher = operatingSystem === OperatingSystem.Windows ? searchWindowsApplications : searchMacApplications;
    const appIconGenerator = operatingSystem === OperatingSystem.Windows ? generateWindowsAppIcons : generateMacAppIcons;
    const defaultAppIcon = operatingSystem === OperatingSystem.Windows ? defaultWindowsAppIcon : defaultMacOsAppIcon;
    const fileSearcher = operatingSystem === OperatingSystem.Windows ? powershellFileSearcher : macosFileSearcher;
    const chromeBookmarksFilePath = operatingSystem === OperatingSystem.Windows
        ? `${homedir()}\\AppData\\Local\\Google\\Chrome\\User Data\\Default\\Bookmarks`
        : `${homedir()}/Library/Application\ Support/Google/Chrome/Default/Bookmarks`;
    const braveBookmarksFilePath = operatingSystem === OperatingSystem.Windows
        ? `${homedir()}\\AppData\\Local\\BraveSoftware\\Brave-Browser\\User Data\\Default\\Bookmarks`
        : `${homedir()}/Library/Application\ Support/BraveSoftware/Brave-Browser/Default/Bookmarks`;
    const vivaldiBookmarksFilePath = operatingSystem === OperatingSystem.Windows
        ? `${homedir()}\\AppData\\Local\\Vivaldi\\User Data\\Default\\Bookmarks`
        : `${homedir()}/Library/Application\ Support/Vivaldi/Default/Bookmarks`;
    const sideKickBookmarkFilePath = operatingSystem === OperatingSystem.Windows
        ? `${homedir()}\\AppData\\Local\\Sidekick\\User Data\\Default\\Bookmarks`
        : `${homedir()}/Library/Application\ Support/Sidekick/Default/Bookmarks`;
    const edgeBookmarksFilePath = operatingSystem === OperatingSystem.Windows
        ? `${homedir()}\\AppData\\Local\\Microsoft\\Edge\\User Data\\Default\\Bookmarks`
        : `${homedir()}/Library/Application\ Support/Microsoft Edge/Default/Bookmarks`;
<<<<<<< HEAD
    const firefoxUserDataFolderPath = operatingSystem === OperatingSystem.Windows
        ? `${homedir()}\\AppData\\Roaming\\Mozilla\\Firefox`
        : `${homedir()}/Library/Application\ Support/Firefox`;
=======
    const chromiumBookmarksFilePath = operatingSystem === OperatingSystem.Windows
        ? `${homedir()}\\AppData\\Local\\Chromium\\User Data\\Default\\Bookmarks`
        : `${homedir()}/Library/Application\ Support/Chromium/Default/Bookmarks`;
>>>>>>> 45d9fdb4

    const operatingSystemCommandRepository = operatingSystem === OperatingSystem.Windows
        ? new WindowsOperatingSystemCommandRepository(translationSet)
        : new MacOsOperatingSystemCommandRepository(translationSet);

    const searchPlugins: SearchPlugin[] = [
        new UeliCommandSearchPlugin(translationSet),
        new ShortcutsSearchPlugin(
            config.shortcutOptions,
            urlExecutor,
            filePathExecutor,
            filePathLocationExecutor,
            executeCommand,
        ),
        new ApplicationSearchPlugin(
            config.applicationSearchOptions,
            new ProductionApplicationRepository(
                config.applicationSearchOptions,
                defaultAppIcon,
                new ApplicationIconService(
                    appIconGenerator,
                    logger,
                ),
                applicationSearcher,
                logger,
                operatingSystemVersion
            ),
            filePathExecutor,
            filePathLocationExecutor,
        ),
        new OperatingSystemCommandsPlugin(
            config.operatingSystemCommandsOptions,
            operatingSystemCommandRepository,
            executeCommand,
        ),
        new OperatingSystemSettingsPlugin(
            config.operatingSystemSettingsOptions,
            translationSet,
            operatingSystemSettingsRepository,
            operatingSystemSettingExecutor,
        ),
        new WorkflowPlugin(
            config.workflowOptions,
            filePathExecutor,
            urlExecutor,
            executeCommand,
        ),
        new SimpleFolderSearchPlugin(
            config.simpleFolderSearchOptions,
            fileSearcher,
            filePathExecutor,
            filePathLocationExecutor,
        ),
        new BrowserBookmarksPlugin(
            config.browserBookmarksOptions,
            translationSet,
            [
              new GoogleChromeBookmarkRepository(chromeBookmarksFilePath),
              new BraveBookmarkRepository(braveBookmarksFilePath),
              new VivaldiBookmarkRepository(vivaldiBookmarksFilePath),
              new SideKickBookmarkRepository(sideKickBookmarkFilePath),
              new EdgeBookmarkRepository(edgeBookmarksFilePath),
<<<<<<< HEAD
              new FirefoxBookmarkRepository(firefoxUserDataFolderPath),
=======
              new ChromiumBookmarkRepository(chromiumBookmarksFilePath),
>>>>>>> 45d9fdb4
            ],
            urlExecutor,
        ),
    ];

    const webSearchPlugin = new WebSearchPlugin(config.websearchOptions, translationSet, urlExecutor, getWebearchSuggestions);

    const executionPlugins: ExecutionPlugin[] = [
        webSearchPlugin,
        new FileBrowserExecutionPlugin(
            config.fileBrowserOptions,
            filePathValidator,
            filePathExecutor,
            filePathLocationExecutor,
            getFileIconDataUrl,
        ),
        new TranslationPlugin(config.translationOptions, electronClipboardCopier),
        new CalculatorPlugin(config, translationSet, electronClipboardCopier),
        new UrlPlugin(config.urlOptions, translationSet, urlExecutor),
        new EmailPlugin(config.emailOptions, translationSet, urlExecutor),
        new CurrencyConverterPlugin(config, translationSet, electronClipboardCopier),
        new CommandlinePlugin(config.commandlineOptions, translationSet, commandlineExecutor, logger),
        new ColorConverterPlugin(config.colorConverterOptions, electronClipboardCopier),
        new DictionaryPlugin(config.dictionaryOptions, electronClipboardCopier, getGoogleDictionaryDefinitions),
    ];

    const fallbackPlugins: ExecutionPlugin[] = [
        webSearchPlugin,
    ];

    if (operatingSystem === OperatingSystem.Windows) {
        executionPlugins.push(
            new EverythingPlugin(
                config.everythingSearchOptions,
                filePathExecutor,
                filePathLocationExecutor,
                everythingSearcher
            ),
        );
        searchPlugins.push(
            new UwpPlugin(
                config.uwpSearchOptions,
                filePathExecutor,
                getAllUwpApps
            ),
        );
        searchPlugins.push(
            new ControlPanelPlugin(
                config.controlPanelOptions));
    }
    if (operatingSystem === OperatingSystem.macOS) {
        executionPlugins.push(
            new MdFindPlugin(
                config.mdfindOptions,
                filePathExecutor,
                filePathLocationExecutor,
                mdfindSearcher
            ),
        );
    }

    return new SearchEngine(
        searchPlugins,
        executionPlugins,
        fallbackPlugins,
        config.searchEngineOptions,
        config.generalOptions.logExecution,
        translationSet,
        new ElectronStoreFavoriteRepository(),
    );
}<|MERGE_RESOLUTION|>--- conflicted
+++ resolved
@@ -59,11 +59,8 @@
 import { VivaldiBookmarkRepository } from '../plugins/browser-bookmarks-plugin/vivaldi-bookmark-repository';
 import { EdgeBookmarkRepository } from "../plugins/browser-bookmarks-plugin/edge-bookmark-repository";
 import { getWebearchSuggestions } from "../executors/websearch-suggestion-resolver";
-<<<<<<< HEAD
 import { FirefoxBookmarkRepository } from "../plugins/browser-bookmarks-plugin/firefox-bookmark-repository";
-=======
 import { ChromiumBookmarkRepository } from "../plugins/browser-bookmarks-plugin/chromium-bookmark-repository";
->>>>>>> 45d9fdb4
 
 export function getProductionSearchEngine(
     operatingSystem: OperatingSystem,
@@ -98,15 +95,12 @@
     const edgeBookmarksFilePath = operatingSystem === OperatingSystem.Windows
         ? `${homedir()}\\AppData\\Local\\Microsoft\\Edge\\User Data\\Default\\Bookmarks`
         : `${homedir()}/Library/Application\ Support/Microsoft Edge/Default/Bookmarks`;
-<<<<<<< HEAD
     const firefoxUserDataFolderPath = operatingSystem === OperatingSystem.Windows
         ? `${homedir()}\\AppData\\Roaming\\Mozilla\\Firefox`
         : `${homedir()}/Library/Application\ Support/Firefox`;
-=======
     const chromiumBookmarksFilePath = operatingSystem === OperatingSystem.Windows
         ? `${homedir()}\\AppData\\Local\\Chromium\\User Data\\Default\\Bookmarks`
         : `${homedir()}/Library/Application\ Support/Chromium/Default/Bookmarks`;
->>>>>>> 45d9fdb4
 
     const operatingSystemCommandRepository = operatingSystem === OperatingSystem.Windows
         ? new WindowsOperatingSystemCommandRepository(translationSet)
@@ -164,16 +158,13 @@
             config.browserBookmarksOptions,
             translationSet,
             [
+              new BraveBookmarkRepository(braveBookmarksFilePath),
+              new ChromiumBookmarkRepository(chromiumBookmarksFilePath),
+              new EdgeBookmarkRepository(edgeBookmarksFilePath),
+              new FirefoxBookmarkRepository(firefoxUserDataFolderPath),
               new GoogleChromeBookmarkRepository(chromeBookmarksFilePath),
-              new BraveBookmarkRepository(braveBookmarksFilePath),
+              new SideKickBookmarkRepository(sideKickBookmarkFilePath),
               new VivaldiBookmarkRepository(vivaldiBookmarksFilePath),
-              new SideKickBookmarkRepository(sideKickBookmarkFilePath),
-              new EdgeBookmarkRepository(edgeBookmarksFilePath),
-<<<<<<< HEAD
-              new FirefoxBookmarkRepository(firefoxUserDataFolderPath),
-=======
-              new ChromiumBookmarkRepository(chromiumBookmarksFilePath),
->>>>>>> 45d9fdb4
             ],
             urlExecutor,
         ),
