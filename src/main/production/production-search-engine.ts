--- conflicted
+++ resolved
@@ -31,13 +31,10 @@
 import { ElectronStoreFavoriteRepository } from "../favorites/electron-store-favorite-repository";
 import { CurrencyConverterPlugin } from "../plugins/currency-converter-plugin/currency-converter-plugin";
 import { executeCommand } from "../executors/command-executor";
-<<<<<<< HEAD
 import { WorkflowPlugin } from "../plugins/workflow-plugin/workflow-plugin";
-=======
 import { ProductionLogger } from "../../common/logger/production-logger";
 import { CommandlinePlugin } from "../plugins/commandline-plugin/commandline-plugin";
 import { windowsCommandLineExecutor, macOsCommandLineExecutor } from "../executors/commandline-executor";
->>>>>>> 187a8ca8
 
 const filePathValidator = isWindows(platform()) ? isValidWindowsFilePath : isValidMacOsFilePath;
 const filePathExecutor = isWindows(platform()) ? executeFilePathWindows : executeFilePathMacOs;
@@ -74,7 +71,7 @@
             operatingSystemCommandRepository,
             ),
         new WorkflowPlugin(
-            userConfig.workflowOptions,
+            config.workflowOptions,
             filePathExecutor,
             urlExecutor,
             executeCommand,
