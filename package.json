--- conflicted
+++ resolved
@@ -1,11 +1,7 @@
 {
   "name": "ueli",
   "productName": "ueli",
-<<<<<<< HEAD
-  "version": "3.0.1",
-=======
   "version": "3.1.1",
->>>>>>> 8d9b13d9
   "author": {
     "name": "Oliver Schwendener",
     "email": "oliver.schwendener@hotmail.com",
